[package]
name = "alloy-provider"
description = "Interface with an Ethereum blockchain"

version.workspace = true
edition.workspace = true
rust-version.workspace = true
authors.workspace = true
license.workspace = true
homepage.workspace = true
repository.workspace = true
exclude.workspace = true

[dependencies]
alloy-json-rpc.workspace = true
alloy-network.workspace = true
alloy-rpc-client.workspace = true
alloy-rpc-trace-types.workspace = true
alloy-rpc-types.workspace = true
alloy-transport-http = { workspace = true, optional = true }
alloy-transport-ipc = { workspace = true, optional = true }
alloy-transport-ws = { workspace = true, optional = true }
alloy-pubsub = { workspace = true, optional = true }
alloy-transport.workspace = true
alloy-primitives.workspace = true

async-stream = "0.3"
async-trait.workspace = true
auto_impl.workspace = true
dashmap = "5.5"
futures.workspace = true
lru = "0.12"
reqwest = { workspace = true, optional = true }
serde_json.workspace = true
tokio = { workspace = true, features = ["sync", "macros"] }
tracing.workspace = true
<<<<<<< HEAD

alloy-pubsub = { workspace = true, optional = true }
=======
>>>>>>> eaa357cc
url = { workspace = true, optional = true }

[dev-dependencies]
alloy-consensus.workspace = true
alloy-node-bindings.workspace = true
alloy-rlp.workspace = true
alloy-signer.workspace = true
alloy-signer-wallet.workspace = true
tokio = { workspace = true, features = ["macros"] }
tracing-subscriber = { workspace = true, features = ["fmt"] }
tempfile.workspace = true

[features]
<<<<<<< HEAD
reqwest = ["dep:url"]
=======
default = ["reqwest"]
>>>>>>> eaa357cc
pubsub = ["alloy-rpc-client/pubsub", "dep:alloy-pubsub"]
reqwest = [
    "dep:reqwest",
    "dep:url",
    "dep:alloy-transport-http",
    "alloy-rpc-client/reqwest",
]
hyper = ["dep:alloy-transport-http", "dep:url", "alloy-rpc-client/hyper",]
ws = ["pubsub", "alloy-rpc-client/ws", "alloy-transport-ws"]
ipc = ["pubsub", "alloy-rpc-client/ipc", "alloy-transport-ipc"]
hyper = ["dep:url", "alloy-rpc-client/hyper"]<|MERGE_RESOLUTION|>--- conflicted
+++ resolved
@@ -34,11 +34,6 @@
 serde_json.workspace = true
 tokio = { workspace = true, features = ["sync", "macros"] }
 tracing.workspace = true
-<<<<<<< HEAD
-
-alloy-pubsub = { workspace = true, optional = true }
-=======
->>>>>>> eaa357cc
 url = { workspace = true, optional = true }
 
 [dev-dependencies]
@@ -52,11 +47,7 @@
 tempfile.workspace = true
 
 [features]
-<<<<<<< HEAD
-reqwest = ["dep:url"]
-=======
 default = ["reqwest"]
->>>>>>> eaa357cc
 pubsub = ["alloy-rpc-client/pubsub", "dep:alloy-pubsub"]
 reqwest = [
     "dep:reqwest",
@@ -64,7 +55,6 @@
     "dep:alloy-transport-http",
     "alloy-rpc-client/reqwest",
 ]
-hyper = ["dep:alloy-transport-http", "dep:url", "alloy-rpc-client/hyper",]
+hyper = ["dep:alloy-transport-http", "dep:url", "alloy-rpc-client/hyper"]
 ws = ["pubsub", "alloy-rpc-client/ws", "alloy-transport-ws"]
-ipc = ["pubsub", "alloy-rpc-client/ipc", "alloy-transport-ipc"]
-hyper = ["dep:url", "alloy-rpc-client/hyper"]+ipc = ["pubsub", "alloy-rpc-client/ipc", "alloy-transport-ipc"]